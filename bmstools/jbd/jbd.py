#!/usr/bin/env python

# BMS Tools
# Copyright (C) 2020 Eric Poulsen
# 
# This program is free software: you can redistribute it and/or modify
# it under the terms of the GNU General Public License as published by
# the Free Software Foundation, either version 3 of the License, or
# (at your option) any later version.
# 
# This program is distributed in the hope that it will be useful,
# but WITHOUT ANY WARRANTY; without even the implied warranty of
# MERCHANTABILITY or FITNESS FOR A PARTICULAR PURPOSE.  See the
# GNU General Public License for more details.
# 
# You should have received a copy of the GNU General Public License
# along with this program.  If not, see <http://www.gnu.org/licenses/>.

import serial
import time
import struct
import threading
import sys
from enum import Enum
from functools import partial
from . import persist

from .registers import (Unit, DateReg, IntReg, 
                        TempReg, TempRegRO, DelayReg, 
                        ScDsgoc2Reg, CxvpHighDelayScRelReg,
                        BitfieldReg, StringReg, ErrorCountReg,
                        BasicInfoReg, CellInfoReg, DeviceInfoReg, ReadOnlyException)

__all__ = 'JBD'

class BMSError(Exception): pass

class JBD:
    START               = 0xDD
    END                 = 0x77
    READ                = 0xA5
    WRITE               = 0x5A

    CELL_CAL_REG_START  = 0xB0
    CELL_CAL_REG_END    = 0xCF

    NTC_CAL_REG_START   = 0xD0
    NTC_CAL_REG_END     = 0xD7

    I_CAL_IDLE_REG      = 0xAD
    I_CAL_CHG_REG       = 0xAE
    I_CAL_DSG_REG       = 0xAF

<<<<<<< HEAD
=======
    CHG_DSG_EN_REG      = 0xE1
    BAL_CTRL_REG        = 0xE2

    CAP_REM_REG         = 0xE0

>>>>>>> 8e3eefb9

    def __init__(self, s, timeout = 1, debug = False):
        self.s = s
        try:
            self.s.close()
            s.timeout=0.5
        except: 
            pass
        self._open_cnt = 0
        self._lock = threading.RLock()
        self.timeout = timeout
        self.debug = debug

        self.eeprom_regs = [
            ### EEPROM settings
            ## Settings
            # Basic Parameters
            IntReg('covp', 0x24, Unit.MV, 1),
            IntReg('covp_rel', 0x25, Unit.MV, 1),
            IntReg('cuvp', 0x26, Unit.MV, 1),
            IntReg('cuvp_rel', 0x27, Unit.MV, 1),
            IntReg('povp', 0x20, Unit.MV, 10),
            IntReg('povp_rel', 0x21, Unit.MV, 10),
            IntReg('puvp', 0x22, Unit.MV, 10),
            IntReg('puvp_rel', 0x23, Unit.MV, 10),
            TempReg('chgot', 0x18),
            TempReg('chgot_rel', 0x19),
            TempReg('chgut', 0x1a),
            TempReg('chgut_rel', 0x1b),
            TempReg('dsgot', 0x1c),
            TempReg('dsgot_rel', 0x1d),
            TempReg('dsgut', 0x1e),
            TempReg('dsgut_rel', 0x1f),
            IntReg('chgoc', 0x28, Unit.MA, 10),
            IntReg('dsgoc', 0x29, Unit.MA, 10),
            DelayReg('cell_v_delays', 0x3d, 'cuvp_delay', 'covp_delay'),
            DelayReg('pack_v_delays', 0x3c, 'puvp_delay', 'povp_delay'),
            DelayReg('chg_t_delays', 0x3a, 'chgut_delay', 'chgot_delay'),
            DelayReg('dsg_t_delays', 0x3b, 'dsgut_delay', 'dsgot_delay'),
            DelayReg('chgoc_delays', 0x3e, 'chgoc_delay', 'chgoc_rel'),
            DelayReg('dsgoc_delays', 0x3f, 'dsgoc_delay', 'dsgoc_rel'),

            # High Protection Configuration
            IntReg('covp_high', 0x36, Unit.MV, 1),
            IntReg('cuvp_high', 0x37, Unit.MV, 1),
            ScDsgoc2Reg('sc_dsgoc2', 0x38),
            CxvpHighDelayScRelReg('cxvp_high_delay_sc_rel', 0x39),

            # Function Configuration
            BitfieldReg('func_config', 0x2d, 'switch', 'scrl', 'balance_en', 'chg_balance_en', 'led_en', 'led_num'),

            # NTC Configuration
            BitfieldReg('ntc_config', 0x2e, *(f'ntc{i+1}' for i in range(8))),

            # Balance Configuration
            IntReg('bal_start', 0x2a, Unit.MV, 1),
            IntReg('bal_window', 0x2b, Unit.MV, 1),

            # Other Configuration
            IntReg('shunt_res', 0x2c, Unit.MO, .1),
            IntReg('cell_cnt', 0x2f, int, 1),
            IntReg('cycle_cnt', 0x17, int, 1),
            IntReg('serial_num', 0x16, int, 1),
            StringReg('mfg_name', 0xa0),
            StringReg('device_name', 0xa1),
            StringReg('barcode', 0xa2),
            DateReg('mfg_date', 0x15),

            # Capacity Config
            IntReg('design_cap', 0x10, Unit.MAH, 10), 
            IntReg('cycle_cap', 0x11, Unit.MAH, 10),
            IntReg('dsg_rate', 0x14, Unit.PCT, .1), # presuming this means rate of self-discharge
            IntReg('cap_100', 0x12, Unit.MV, 1), # AKA "Full Chg Vol"
            IntReg('cap_80', 0x32, Unit.MV, 1),
            IntReg('cap_60', 0x33, Unit.MV, 1),
            IntReg('cap_40', 0x34, Unit.MV, 1),
            IntReg('cap_20', 0x35, Unit.MV, 1),
            IntReg('cap_0', 0x13, Unit.MV, 1), # AKA "End of Dsg VOL"
            IntReg('fet_ctrl', 0x30, Unit.S, 1),
            IntReg('led_timer', 0x31, Unit.S, 1),

            # Errors
            ErrorCountReg('error_cnts', 0xaa),
        ]
        self.eeprom_reg_by_valuename = {}
        for reg in self.eeprom_regs:
            map = {k:reg for k in reg.valueNames}
            self.eeprom_reg_by_valuename.update(map)

        self.basicInfoReg = BasicInfoReg('basic_info', 0x03)
        self.cellInfoReg = CellInfoReg('cell_info', 0x04)
        self.deviceInfoReg = DeviceInfoReg('device_info', 0x05)

    @staticmethod
    def toHex(data):
        return ' '.join([f'{i:02X}' for i in data])

    def dbgPrint(self, *args, **kwargs):
        kwargs['file'] = sys.stderr
        if self.debug:
            print(*args, **kwargs)

    @property
    def serial(self):
        return self.s
    
    @serial.setter
    def serial(self, s):
        s.timeout = .25
        self.s = s 

    def open(self):
        self._open_cnt += 1
        if self._open_cnt == 1:
            self._lock.acquire()
            self.s.open()
    
    def close(self):
        if not self._open_cnt: 
            return
        self._open_cnt -= 1
        if not self._open_cnt:
            self.s.close()
            self._lock.release()

    @staticmethod
    def chksum(payload):
        return 0x10000 - sum(payload)

    def extractPayload(self, data):
        assert len(data) >= 7
        datalen = data[3]
        data = data[4:4+datalen]
        self.dbgPrint('extractPayload returning', self.toHex(data))
        return data

    def cmd(self, op, reg, data):

        payload = [reg, len(data)] + list(data)
        chksum = self.chksum(payload)
        data = [self.START, op] + payload + [chksum, self.END]
        format = f'>BB{len(payload)}BHB'
        return struct.pack(format, *data) 

    def readCmd(self, reg, data  = []):
        return self.cmd(self.READ, reg, data)

    def writeCmd(self, reg, data = []):
        return self.cmd(self.WRITE, reg, data)

    def readPacket(self):
        then = time.time() + self.timeout
        self.dbgPrint(f'timeout is {self.timeout}')
        d = []
        msgLen = 0
        complete = False
        while then > time.time():
            byte = self.s.read()
            if not byte: 
                continue
            byte = byte[0]
            d.append(byte)
            if len(d) == 4:
                msgLen = d[-1]
            if byte == 0x77 and len(d) == 7 + msgLen: 
                complete = True
                break
        if d and complete:
            self.dbgPrint('readPacket:', self.toHex(d))
            ok = not d[2]
            return ok, self.extractPayload(bytes(d))
        self.dbgPrint(f'readPacket failed with {len(d)} bytes')
        return False, None

    def __enter__(self):
        self.open()
        self.enterFactory()

    def __exit__(self, type, value, traceback):
        self.exitFactory()
        self.close()

    def enterFactory(self):
        try:
            self.open()
            cnt = 5
            while cnt:
                cmd = self.writeCmd(0, [0x56, 0x78])
                self.s.write(cmd)
                ok, x = self.readPacket()
                if ok and x is not None: # empty payload is valid
                    self.dbgPrint('pong')
                    return x
                self.dbgPrint('no response')
                cnt -= 1
                time.sleep(.3)
            return False
        finally:
            self.close()

    def exitFactory(self, clearErrors = False):
        try:
            self.open()
            cmd = self.writeCmd(1,  [0x28, 0x28] if clearErrors else [0,0])
            self.s.write(cmd)
            ok, d = self.readPacket()
            return ok
        finally:
            self.close()

    def readEeprom(self, progressFunc = None):
        with self:
            ret = {}
            numRegs = len(self.eeprom_regs)
            if progressFunc: progressFunc(0)

            for i, reg in enumerate(self.eeprom_regs):
                cmd = self.readCmd(reg.adx)
                self.s.write(cmd)
                ok, payload = self.readPacket()
                if not ok: raise BMSError()
                if payload is None: raise TimeoutError()
                if progressFunc: progressFunc(int(i / (numRegs-1) * 100))
                reg.unpack(payload)
                ret.update(dict(reg))
            return ret

    def writeEeprom(self, data, progressFunc = None):
        with self:
            ret = {}
            numRegs = len(self.eeprom_regs)
            if progressFunc: progressFunc(0)
            regs = set()

            for valueName, value in data.items():
                reg = self.eeprom_reg_by_valuename.get(valueName)
                if not reg: raise RuntimeError(f'unknown valueName {valueName}')
                try:
                    reg.set(valueName, value)
                    regs.add(reg)
                except ReadOnlyException:
                    print(f'skipping read-only valueName {valueName}')

            for i,reg in enumerate(regs):
                print('reg', reg.regName)
                data = reg.pack()
                cmd = self.writeCmd(reg.adx, data)
                self.s.write(cmd)
                ok, payload = self.readPacket()
                if not ok: raise BMSError()
                if payload is None: raise TimeoutError()
                if progressFunc: progressFunc(int(i / (numRegs-1) * 100))

    def loadEepromFile(self, filename):
        p = persist.JBDPersist()
        with open(filename) as f:
            data = f.read()
        return p.deserialize(data)

    def saveEepromFile(self, filename, data):
        p = persist.JBDPersist()
        with open(filename, 'wb') as f:
            f.write(p.serialize(data))

    def readInfo(self):
        try:
            self.open()
            basic = self.readBasicInfo()
            cell = self.readCellInfo()
            device = self.readDeviceInfo()
            return basic, cell, device
        finally:
            self.close()

    def readBasicInfo(self):
        try:
            self.open()
            cmd = self.readCmd(self.basicInfoReg.adx)
            self.s.write(cmd)
            ok, payload = self.readPacket()
            if not ok: raise BMSError()
            if payload is None: raise TimeoutError()
            self.basicInfoReg.unpack(payload)
            return dict(self.basicInfoReg)
        finally:
            self.close()

    def readCellInfo(self):
        try:
            self.open()
            cmd = self.readCmd(self.cellInfoReg.adx)
            self.s.write(cmd)
            ok, payload = self.readPacket()
            if not ok: raise BMSError()
            if payload is None: raise TimeoutError()
            self.cellInfoReg.unpack(payload)
            return dict(self.cellInfoReg)
        finally:
            self.close()

    def readDeviceInfo(self):
        try:
            self.open()
            cmd = self.readCmd(self.deviceInfoReg.adx)
            self.s.write(cmd)
            ok, payload = self.readPacket()
            if not ok: raise BMSError()
            if payload is None: raise TimeoutError()
            self.deviceInfoReg.unpack(payload)
            return dict(self.deviceInfoReg)
        finally:
            self.close()
    
    def clearErrors(self):
        try:
            self.open()
            self.enterFactory()
            self.exitFactory(True)
        finally:
            self.close()

    def calCell(self, cells, progressFunc = None):
        'cells is a dict of cell # (base 0) to mV'
        with self:
            cur = 0
            cnt = len(cells)
            for n, v in cells.items():
                adx = self.CELL_CAL_REG_START + n
                if adx > self.CELL_CAL_REG_END: continue
                reg = IntReg('cal', adx, Unit.MV, 1)
                reg.set('cal', v)
                cmd = self.writeCmd(adx, reg.pack())
                self.s.write(cmd)
                #print(' '.join(f'{i:02X}' for i in cmd))
                ok, payload = self.readPacket()
                if not ok: raise BMSError()
                if payload is None: raise TimeoutError()
                if progressFunc: progressFunc(cur / cnt)
                cur += 1

    def calNtc(self, ntc, progressFunc = None):
        'ntc is a dict of ntc # (base 0) to K'
        with self:
            self.enterFactory()
            self.open()
            self.debug = 0
            self.timeout = 5

            cur = 0
            cnt = len(ntc)
            for n, v in ntc.items():
                adx = self.NTC_CAL_REG_START + n
                if adx > self.NTC_CAL_REG_END: continue
                reg = TempReg('cal', adx)
                reg.set('cal', v)
                cmd = self.writeCmd(adx, reg.pack())
                self.s.write(cmd)
                #print(' '.join(f'{i:02X}' for i in cmd))
                ok, payload = self.readPacket()
                if not ok: raise BMSError()
                if payload is None: raise TimeoutError()
                if progressFunc: progressFunc(cur / cnt)
                cur += 1

    def calIdleCurrent(self):
        with self:
            reg = IntReg('ma', self.I_CAL_IDLE_REG, Unit.MA, 10)
            reg.set('ma', 0)
            cmd = self.writeCmd(self.I_CAL_IDLE_REG, reg.pack())
            self.s.write(cmd)
            ok, payload = self.readPacket()
            if not ok: raise BMSError()
            if payload is None: raise TimeoutError()

    def calChgCurrent(self, value):
        with self:
            reg = IntReg('ma', self.I_CAL_CHG_REG, Unit.MA, 10)
            reg.set('ma', value)
<<<<<<< HEAD
            cmd = self.writeCmd(self.I_CAL_CHG_REG, reg.pack())
=======
            cmd = self.writeCmd(reg.adx, reg.pack())
>>>>>>> 8e3eefb9
            self.s.write(cmd)
            ok, payload = self.readPacket()
            if not ok: raise BMSError()
            if payload is None: raise TimeoutError()

    def calDsgCurrent(self, value):
        with self:
            reg = IntReg('ma', self.I_CAL_DSG_REG, Unit.MA, 10)
            reg.set('ma', value)
<<<<<<< HEAD
            cmd = self.writeCmd(self.I_CAL_DSG_REG, reg.pack())
=======
            cmd = self.writeCmd(reg.adx, reg.pack())
>>>>>>> 8e3eefb9
            self.s.write(cmd)
            ok, payload = self.readPacket()
            if not ok: raise BMSError()
            if payload is None: raise TimeoutError()
<<<<<<< HEAD
=======

    def chgDsgEnable(self, chgEnable, dsgEnable):
        ce = 0 if chgEnable else 1
        de = 0 if dsgEnable else 1
        value = ce | (de << 1)
        with self:
            reg = IntReg('x', self.CHG_DSG_EN_REG, Unit.NONE, 1)
            reg.set('x', value)
            cmd = self.writeCmd(reg.adx, reg.pack())
            self.s.write(cmd)
            ok, payload = self.readPacket()
            if not ok: raise BMSError()
            if payload is None: raise TimeoutError()

    def balCloseAll(self):
        self._balTestWrite(3)
    
    def balOpenOdd(self):
        self._balTestWrite(1)

    def balOpenEven(self):
        self._balTestWrite(2)

    def balExit(self):
        with self: # enter / leave factory
            pass

    def _balTestWrite(self, value):
        try:
            self.open()
            self.enterFactory()
            reg = IntReg('x', self.BAL_CTRL_REG, Unit.NONE, 1)
            reg.set('x', value)
            cmd = self.writeCmd(reg.adx, reg.pack())
            self.s.write(cmd)
            ok, payload = self.readPacket()
            if not ok: raise BMSError()
            if payload is None: raise TimeoutError()
        finally:
            self.close()

    def setPackCapRem(self, value):
        with self:
            reg = IntReg('mah', self.CAP_REM_REG, Unit.MAH, 10)
            reg.set('mah', value)
            cmd = self.writeCmd(reg.adx, reg.pack())
            self.s.write(cmd)
            ok, payload = self.readPacket()
            if not ok: raise BMSError()
            if payload is None: raise TimeoutError()

    def readIntReg(self, adx):
        with self:
            reg = IntReg('x', adx, Unit.NONE, 1)
            cmd = self.readCmd(reg.adx, reg.pack())
            self.s.write(cmd)
            ok, payload = self.readPacket()
            if not ok: raise BMSError()
            if payload is None: raise TimeoutError()
            reg.unpack(payload)
            return reg.get('x')

    def writeIntReg(self, adx, value):
        with self:
            reg = IntReg('x', adx, Unit.NONE, 1)
            reg.set('x', int(value))
            cmd = self.writeCmd(reg.adx, reg.pack())
            self.s.write(cmd)
            ok, payload = self.readPacket()
            if not ok: raise BMSError()
            if payload is None: raise TimeoutError()


>>>>>>> 8e3eefb9

def checkRegNames():
    jbd = JBD(None)
    errors = []
    valueNamesToRegs = {}
    regNameCounts = {}
    # These have duplicate fields, but we don't care.
    ignore=BasicInfoReg,
    for reg in jbd.eeprom_regs:
        if reg.__class__ in ignore: continue
        if reg.regName not in regNameCounts:
            regNameCounts[reg.regName] = 1
        else:
            regNameCounts[reg.regName] += 1

    for regName, count in regNameCounts.items():
        if count == 1: continue
        errors.append(f'register name {regName} occurs {count} times')

    for reg in jbd.eeprom_regs:
        if reg.__class__ in ignore: continue
        valueNames = reg.valueNames
        for n in valueNames:
            if n in valueNamesToRegs:
                otherReg = valueNamesToRegs[n]
                errors.append(f'duplicate value name "{n}" in regs {reg.regName} and {otherReg.regName}')
            else:
                valueNamesToRegs[n] = reg
    return errors

# sanity check for reg setup
errors = checkRegNames()
if errors:
    for error in errors:
        print(error)
    raise RuntimeError('register errors')
del errors<|MERGE_RESOLUTION|>--- conflicted
+++ resolved
@@ -51,14 +51,10 @@
     I_CAL_CHG_REG       = 0xAE
     I_CAL_DSG_REG       = 0xAF
 
-<<<<<<< HEAD
-=======
     CHG_DSG_EN_REG      = 0xE1
     BAL_CTRL_REG        = 0xE2
 
     CAP_REM_REG         = 0xE0
-
->>>>>>> 8e3eefb9
 
     def __init__(self, s, timeout = 1, debug = False):
         self.s = s
@@ -437,11 +433,7 @@
         with self:
             reg = IntReg('ma', self.I_CAL_CHG_REG, Unit.MA, 10)
             reg.set('ma', value)
-<<<<<<< HEAD
-            cmd = self.writeCmd(self.I_CAL_CHG_REG, reg.pack())
-=======
             cmd = self.writeCmd(reg.adx, reg.pack())
->>>>>>> 8e3eefb9
             self.s.write(cmd)
             ok, payload = self.readPacket()
             if not ok: raise BMSError()
@@ -451,17 +443,11 @@
         with self:
             reg = IntReg('ma', self.I_CAL_DSG_REG, Unit.MA, 10)
             reg.set('ma', value)
-<<<<<<< HEAD
-            cmd = self.writeCmd(self.I_CAL_DSG_REG, reg.pack())
-=======
             cmd = self.writeCmd(reg.adx, reg.pack())
->>>>>>> 8e3eefb9
-            self.s.write(cmd)
-            ok, payload = self.readPacket()
-            if not ok: raise BMSError()
-            if payload is None: raise TimeoutError()
-<<<<<<< HEAD
-=======
+            self.s.write(cmd)
+            ok, payload = self.readPacket()
+            if not ok: raise BMSError()
+            if payload is None: raise TimeoutError()
 
     def chgDsgEnable(self, chgEnable, dsgEnable):
         ce = 0 if chgEnable else 1
@@ -535,7 +521,6 @@
             if payload is None: raise TimeoutError()
 
 
->>>>>>> 8e3eefb9
 
 def checkRegNames():
     jbd = JBD(None)
